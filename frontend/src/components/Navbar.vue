--- conflicted
+++ resolved
@@ -322,16 +322,11 @@
   LogIn,
   LogOut,
   UserPlus,
-<<<<<<< HEAD
   ChevronDown,
   Shield,
   Key,
   Settings,
   UserCog
-=======
-  Users,
-  UserCheck
->>>>>>> d503536d
 } from 'lucide-vue-next'
 import LoginForm from '../forms/LoginForm.vue'
 import RegistrationForm from '../forms/RegistrationForm.vue'
@@ -353,16 +348,12 @@
     LogIn,
     LogOut,
     UserPlus,
-<<<<<<< HEAD
     ChevronDown,
     Shield,
     Key,
     Settings,
     UserCog,
-=======
-    Users,
-    UserCheck,
->>>>>>> d503536d
+
     LoginForm,
     RegistrationForm,
     RoleApplication,
@@ -421,24 +412,10 @@
     }
   },
   computed: {
-<<<<<<< HEAD
     isAdmin() {
       return this.currentUser?.roles?.includes('Admin') || 
              this.currentUser?.roles?.includes('SuperAdmin')
-=======
-    filteredNavigationItems() {
-      return this.navigationItems.filter(item => {
-        // Show admin-only items only if user is admin or has admin roles
-        if (item.adminOnly) {
-          return this.currentUser && (
-            this.currentUser.isAdmin || 
-            this.currentUser.roles?.includes('System Administrator') ||
-            this.currentUser.roles?.includes('Port Manager')
-          )
-        }
-        return true
-      })
->>>>>>> d503536d
+
     }
   },
   async mounted() {
